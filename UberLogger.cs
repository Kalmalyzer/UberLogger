using UnityEngine;
using System.Collections.Generic;
using System.Diagnostics;
using System;
using System.Text.RegularExpressions;

#if UNITY_EDITOR
using UnityEditor;
#endif

namespace UberLogger
{
    //Use this to exclude methods from the stack trace
    [AttributeUsage(AttributeTargets.Method)]
    public class StackTraceIgnore : Attribute {}

    //Use this to stop UberLogger handling logs with this in the callstack.
    [AttributeUsage(AttributeTargets.Method)]
    public class LogUnityOnly : Attribute {}

    public enum LogSeverity
    {
        Message,
        Warning,
        Error,
    }

    /// <summary>
    /// Interface for deriving new logger backends.
    /// Add a new logger via Logger.AddLogger()
    /// </summary>
    public interface ILogger
    {
        /// <summary>
        /// Logging backend entry point. logInfo contains all the information about the logging request.
        /// </summary>
        void Log(LogInfo logInfo);
    }
    
    //Information about a particular frame of a callstack
    [System.Serializable]
    public class LogStackFrame
    {
        public string MethodName;
        public string DeclaringType;
        public string ParameterSig;

        public int LineNumber;
        public string FileName;

        string FormattedMethodName;

        /// <summary>
        /// Convert from a .Net stack frame
        /// </summary>
        public LogStackFrame(StackFrame frame)
        {
            var method = frame.GetMethod();
            MethodName = method.Name;
            DeclaringType = method.DeclaringType.Name;

            var pars = method.GetParameters();
            for (int c1=0; c1<pars.Length; c1++)
            {
                ParameterSig += String.Format("{0} {1}", pars[c1].ParameterType, pars[c1].Name);
                if(c1+1<pars.Length)
                {
                    ParameterSig += ", ";
                }
            }

            FileName = frame.GetFileName();
            LineNumber = frame.GetFileLineNumber();
            FormattedMethodName = MakeFormattedMethodName();
        }

        /// <summary>
        /// Convert from a Unity stack frame (for internal Unity errors rather than excpetions)
        /// </summary>
        public LogStackFrame(string unityStackFrame)
        {
            if(Logger.ExtractInfoFromUnityStackInfo(unityStackFrame, ref DeclaringType, ref MethodName, ref FileName, ref LineNumber))
            {
                FormattedMethodName = MakeFormattedMethodName();
            }
            else
            {
                FormattedMethodName = unityStackFrame;
            }
        }


        /// <summary>
        /// Basic stack frame info when we have nothing else
        /// </summary>
        public LogStackFrame(string message, string filename, int lineNumber)
        {
            FileName = filename;
            LineNumber = lineNumber;
            FormattedMethodName = message;
        }



        public string GetFormattedMethodName()
        {
            return FormattedMethodName;
        }

        /// <summary>
        /// Make a nice string showing the stack information - used by the loggers
        /// </summary>
        string MakeFormattedMethodName()
        {
            string filename = FileName;
            if(!String.IsNullOrEmpty(FileName))
            {
                var startSubName = FileName.IndexOf("Assets", StringComparison.OrdinalIgnoreCase);

                if(startSubName>0)
                {
                    filename = FileName.Substring(startSubName);
                }
            }
            string methodName = String.Format("{0}.{1}({2}) (at {3}:{4})", DeclaringType, MethodName, ParameterSig, filename, LineNumber);
            return methodName;
        }
    }

    /// <summary>
    /// A single item of logging information
    /// </summary>
    [System.Serializable]
    public class LogInfo
    {
        public UnityEngine.Object Source;
        public string Channel;
        public LogSeverity Severity;
        public string Message;
        public List<LogStackFrame> Callstack;
        public double TimeStamp;
        string TimeStampAsString;

        public string GetTimeStampAsString()
        {
            return TimeStampAsString;
        }

        public LogInfo(UnityEngine.Object source, string channel, LogSeverity severity, List<LogStackFrame> callstack, object message, params object[] par)
        {
            Source = source;
            Channel = channel;
            Severity = severity;
            Message = "";

            var messageString = message as String;
            if(messageString!=null)
            {
                if(par.Length>0)
                {
                    Message = System.String.Format(messageString, par);
                }
                else
                {
                    Message = messageString;
                }
            }
            else
            {
                if(message!=null)
                {
                    Message = message.ToString();
                }
            }

            Callstack = callstack;
            TimeStamp = Logger.GetTime();
            TimeStampAsString = String.Format("{0:0.0000}", TimeStamp);
        }
    }

    /// <summary>
    /// The core of UberLogger - the entry point for logging information
    /// </summary>
    public static class Logger
    {
        // Controls how many historical messages to keep to pass into newly registered loggers
        public static int MaxMessagesToKeep = 1000;

        // If true, any logs sent to UberLogger will be forwarded on to the Unity logger.
        // Useful if you want to use both systems
        public static bool ForwardMessages = true;

        static List<ILogger> Loggers = new List<ILogger>();
        static LinkedList<LogInfo> RecentMessages = new LinkedList<LogInfo>();
        static long StartTick;
        static bool AlreadyLogging = false;
        static Regex UnityMessageRegex;

        static Logger()
        {
            // Register with Unity's logging system
#if UNITY_5
            UberDebug.UnityLog("Register");
            Application.logMessageReceivedThreaded += UnityLogHandler;
#else
            Application.RegisterLogCallback(UnityLogHandler);
#endif
            StartTick = DateTime.Now.Ticks;
            UnityMessageRegex = new Regex(@"(.*)\((\d+).*\)");
        }

        /// <summary>
        /// Registered Unity error handler
        /// </summary>
        [StackTraceIgnore]
        static void UnityLogHandler(string logString, string stackTrace, UnityEngine.LogType logType)
        {
            UnityLogInternal(logString, stackTrace, logType);
        }
    
        static public double GetTime()
        {
<<<<<<< HEAD
            long ticks = DateTime.Now.Ticks;
            return TimeSpan.FromTicks(ticks - StartTick).TotalSeconds;
=======
#if UNITY_EDITOR
            // return EditorApplication.timeSinceStartup - StartTime;
            // return DateTime.Now.Ticks - StartTime;
            double time = DateTime.Now.Ticks/10000000.0;
            return time - StartTime;
#else
            double time = Time.time;
            return time - StartTime;
#endif
>>>>>>> 094a122a
        }

        /// <summary>
        /// Registers a new logger backend, which we be told every time there's a new log.
        /// if populateWithExistingMessages is true, UberLogger will immediately pump the new logger with past messages
        /// </summary>
        static public void AddLogger(ILogger logger, bool populateWithExistingMessages=true)
        {
            lock(Loggers)
            {
                if(populateWithExistingMessages)
                {
                    foreach(var oldLog in RecentMessages)
                    {
                        logger.Log(oldLog);
                    }
                }

                if(!Loggers.Contains(logger))
                {
                    Loggers.Add(logger);
                }
            }
        }

        /// <summary>
        /// Tries to extract useful information about the log from a Unity error message.
        /// Only used when handling a Unity error message and we can't get a useful callstack
        /// </summary>
        static public bool ExtractInfoFromUnityMessage(string log, ref string filename, ref int lineNumber)
        {
            // log = "Assets/Code/Debug.cs(140,21): warning CS0618: 'some error'
            var match = UnityMessageRegex.Matches(log);

            if(match.Count>0)
            {
                filename = match[0].Groups[1].Value;
                lineNumber = Convert.ToInt32(match[0].Groups[2].Value);
                return true;
            }
            return false;
        }
    

        /// <summary>
        /// Tries to extract useful information about the log from a Unity stack trace
        /// </summary>
        static public bool ExtractInfoFromUnityStackInfo(string log, ref string declaringType, ref string methodName, ref string filename, ref int lineNumber)
        {
            // log = "DebugLoggerEditorWindow.DrawLogDetails () (at Assets/Code/Editor.cs:298)";
            var match = System.Text.RegularExpressions.Regex.Matches(log, @"(.*)\.(.*)\s*\(.*\(at (.*):(\d+)");

            if(match.Count>0)
            {
                declaringType = match[0].Groups[1].Value;
                methodName = match[0].Groups[2].Value;
                filename = match[0].Groups[3].Value;
                lineNumber = Convert.ToInt32(match[0].Groups[4].Value);
                return true;
            }
            return false;
        }

        /// <summary>
        /// Converts the curent stack trace into a list of UberLogger's LogStackFrame.
        /// Excludes any methods with the StackTraceIgnore attribute
        /// Returns false if the stack frame contains any methods flagged as LogUnityOnly
        /// </summary>
        [StackTraceIgnore]
        static bool GetCallstack(ref List<LogStackFrame> callstack)
        {
            callstack.Clear();
            StackTrace stackTrace = new StackTrace(true);           // get call stack
            StackFrame[] stackFrames = stackTrace.GetFrames();  // get method calls (frames)

            foreach (StackFrame stackFrame in stackFrames)
            {
                var method = stackFrame.GetMethod();
                if(method.IsDefined(typeof(LogUnityOnly), true))
                {
                    return true;
                }
                if(!method.IsDefined(typeof(StackTraceIgnore), true))
                {
                    //Cut out some internal noise from Unity stuff
                    if(!(method.Name=="CallLogCallback" && method.DeclaringType.Name=="Application")
                    && !(method.DeclaringType.Name=="Debug" && (method.Name=="Internal_Log" || method.Name=="Log")))
                    {
                        var logStackFrame = new LogStackFrame(stackFrame);
                        
                        callstack.Add(logStackFrame);
                        
                    }
                }
            } 
        
            return false;
        }

        /// <summary>
        /// Converts a Unity callstack string into a list of UberLogger's LogStackFrame
        /// Doesn't do any filtering, since this should only be dealing with internal Unity errors rather than client code
        /// </summary>
        static List<LogStackFrame> GetCallstackFromUnityLog(string unityCallstack)
        {
            var lines = System.Text.RegularExpressions.Regex.Split(unityCallstack, System.Environment.NewLine); 
            var stack = new List<LogStackFrame>();
            foreach(var line in lines)
            {
                var frame = new LogStackFrame(line);
                if(!string.IsNullOrEmpty(frame.GetFormattedMethodName()))
                {
                    stack.Add(new LogStackFrame(line));
                }
            }
            return stack;
        }

        /// <summary>
        /// The core entry point of all logging coming from Unity. Takes a log request, creates the call stack and pumps it to all the backends
        /// </summary>
        [StackTraceIgnore()]
        static void UnityLogInternal(string unityMessage, string unityCallStack, UnityEngine.LogType logType)
        {
            //Make sure only one thread can do this at a time.
            //This should mean that most backends don't have to worry about thread safety (unless they do complicated stuff)
            lock(Loggers)
            {
                //Prevent nasty recursion problems
                if(!AlreadyLogging)
                {
                    try
                    {
                        AlreadyLogging = true;
                    
                        var callstack = new List<LogStackFrame>();
                        var unityOnly = GetCallstack(ref callstack);
                        if(unityOnly)
                        {
                            return;
                        }

                        //If we have no useful callstack, fall back to parsing Unity's callstack 
                        if(callstack.Count==0)
                        {
                            callstack = GetCallstackFromUnityLog(unityCallStack);
                        }

                        LogSeverity severity;
                        switch(logType)
                        {
                            case UnityEngine.LogType.Error: severity = LogSeverity.Error; break;
                            case UnityEngine.LogType.Exception: severity = LogSeverity.Error; break;
                            case UnityEngine.LogType.Warning: severity = LogSeverity.Warning; break;
                            default: severity = LogSeverity.Message; break;
                        }

                        string filename = "";
                        int lineNumber = 0;
                    
                        //Finally, parse the error message so we can get basic file and line information
                        if(ExtractInfoFromUnityMessage(unityMessage, ref filename, ref lineNumber))
                        {
                            callstack.Insert(0, new LogStackFrame(unityMessage, filename, lineNumber));
                        }

                        var logInfo = new LogInfo(null, "", severity, callstack, unityMessage);

                        //Add this message to our history
                        RecentMessages.AddLast(logInfo);

                        //Make sure our history doesn't get too big
                        TrimOldMessages();

                        //Delete any dead loggers and pump them with the new log
                        Loggers.RemoveAll(l=>l==null);
                        Loggers.ForEach(l=>l.Log(logInfo));
                    }
                    finally
                    {
                        AlreadyLogging = false;
                    }
                }
            }
        }


        /// <summary>
        /// The core entry point of all logging coming from client code.
        /// Takes a log request, creates the call stack and pumps it to all the backends
        /// </summary>
        [StackTraceIgnore()]
        static public void Log(string channel, UnityEngine.Object source, LogSeverity severity, object message, params object[] par)
        {
            lock(Loggers)
            {
                if(!AlreadyLogging)
                {
                    try
                    {
                        AlreadyLogging = true;
                        var callstack = new List<LogStackFrame>();
                        var unityOnly = GetCallstack(ref callstack);
                        if(unityOnly)
                        {
                            return;
                        }

                        var logInfo = new LogInfo(source, channel, severity, callstack, message, par);

                        //Add this message to our history
                        RecentMessages.AddLast(logInfo);

                        //Make sure our history doesn't get too big
                        TrimOldMessages();

                        //Delete any dead loggers and pump them with the new log
                        Loggers.RemoveAll(l=>l==null);
                        Loggers.ForEach(l=>l.Log(logInfo));

                        //If required, pump this message back into Unity
                        if(ForwardMessages)
                        {
                            ForwardToUnity(source, severity, message, par);
                        }
                    }
                    finally
                    {
                        AlreadyLogging = false;
                    }
                }
            }
        }

        /// <summary>
        /// Forwards an UberLogger log to Unity so it's visible in the built-in console
        /// </summary>
        [LogUnityOnly()]
        static void ForwardToUnity(UnityEngine.Object source, LogSeverity severity, object message, params object[] par)
        {
			object showObject = null;
            if(message!=null)
            {
				var messageAsString = message as string;
				if(messageAsString!=null)
				{
	                if(par.Length>0)
    	            {
        	            showObject = String.Format(messageAsString, par);
            	    }
            	    else
               		{
                    	showObject = message;
                	}
				}
				else
				{
					showObject = message;
				}
            }

            if(source==null)
            {
				if(severity==LogSeverity.Message) UnityEngine.Debug.Log(showObject);
                else if(severity==LogSeverity.Warning) UnityEngine.Debug.LogWarning(showObject);
                else if(severity==LogSeverity.Error) UnityEngine.Debug.LogError(showObject);
            }
            else
            {
                if(severity==LogSeverity.Message) UnityEngine.Debug.Log(showObject, source);
                else if(severity==LogSeverity.Warning) UnityEngine.Debug.LogWarning(showObject, source);
                else if(severity==LogSeverity.Error) UnityEngine.Debug.LogError(showObject, source);
            }
        }

        /// <summary>
        /// Finds a registered logger, if it exists
        /// </summary>
        static public T GetLogger<T>() where T:class
        {
            foreach(var logger in Loggers)
            {
                if(logger is T)
                {
                    return logger as T;
                }
            }
            return null;
        }

        static void TrimOldMessages()
        {
            while(RecentMessages.Count > MaxMessagesToKeep)
            {
                RecentMessages.RemoveFirst();
            }
        }
    }

}<|MERGE_RESOLUTION|>--- conflicted
+++ resolved
@@ -221,20 +221,8 @@
     
         static public double GetTime()
         {
-<<<<<<< HEAD
             long ticks = DateTime.Now.Ticks;
             return TimeSpan.FromTicks(ticks - StartTick).TotalSeconds;
-=======
-#if UNITY_EDITOR
-            // return EditorApplication.timeSinceStartup - StartTime;
-            // return DateTime.Now.Ticks - StartTime;
-            double time = DateTime.Now.Ticks/10000000.0;
-            return time - StartTime;
-#else
-            double time = Time.time;
-            return time - StartTime;
-#endif
->>>>>>> 094a122a
         }
 
         /// <summary>
